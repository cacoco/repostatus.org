<!doctype html>
<html>
  <head>
    <meta charset="utf-8">
    <meta http-equiv="X-UA-Compatible" content="chrome=1">
    <title>repostatus.org</title>

    <link rel="stylesheet" href="stylesheets/styles.css">
    <link rel="stylesheet" href="stylesheets/pygment_trac.css">
    <link rel="stylesheet" href="stylesheets/samplecode.css">
    <meta name="viewport" content="width=device-width, initial-scale=1, user-scalable=no">
    <!--[if lt IE 9]>
    <script src="//html5shiv.googlecode.com/svn/trunk/html5.js"></script>
    <![endif]-->
    <script src="http://ajax.googleapis.com/ajax/libs/jquery/2.1.3/jquery.min.js"></script>
    <script type="application/javascript">
      var badge_data;

      $.getJSON('badges/latest/badges.json', function(json){ badge_data = json; });

      function showsample(badgename, markup) {
        outtype = '';
        if ( markup == "md" ) {
          outtype = "Markdown";
        } else if ( markup == "rst" ) {
          outtype = "ReST";
        } else if ( markup == "html") {
          outtype = "HTML";
        }
        $("#sampletitle").html(outtype + " for " + badge_data[badgename]['display_name'] + " Status (<a href=\"http://www.repostatus.org/badges/latest/" + badgename + "_" + markup + ".txt\">direct link</a>)");
        $.get('http://www.repostatus.org/badges/latest/' + badgename + '_' + markup + '.txt', function(data) {
          $("#samplecode").html('<pre>' + htmlEncode(data) + '</pre>');
          $("#samplewrapper").show();
        });
      }

      function htmlEncode(value) {
        return $('<div/>').text(value).html();
      }
    </script>
  </head>
  <body>
    <div class="wrapper">
      <header>
        <h1>repostatus.org</h1>
        <p>A standard to easily communicate to humans and machines the development/support and usability status of software repositories/projects.</p>
	<p><a href="http://www.repostatus.org/#active"><img src="http://www.repostatus.org/badges/latest/active.svg" alt="Project Status: Active - The project has reached a stable, usable state and is being actively developed." /></a></p>
        <p class="view"><a href="https://github.com/jantman/repostatus.org">View the Project on GitHub <small>jantman/repostatus.org</small></a></p>

	<p class="view"><a href="/">Home</a></p>
	<p class="view"><a href="/history">History</a></p>
	<p class="view"><a href="/parsers">Parsers</a></p>
<<<<<<< HEAD
  <p class="view"><a href="/lifecycle">Lifecycle</a></p>
	
=======
  <p class="view"><a href="/contributing">Get Involved</a></p>

>>>>>>> 145c1e1f
      </header>
      <section>
        {{ content }}
      </section>
      <footer>
        <p>This project is maintained by <a href="https://github.com/jantman">jantman</a></p>
        <p><small>Hosted on GitHub Pages &mdash; Theme by <a href="https://github.com/orderedlist">orderedlist</a></small></p>
	<p><a rel="license" href="http://creativecommons.org/licenses/by-sa/4.0/"><img alt="Creative Commons License" style="border-width:0" src="https://i.creativecommons.org/l/by-sa/4.0/88x31.png" /></a></p>
      </footer>
    </div>
    <script src="javascripts/scale.fix.js"></script>

  </body>
</html><|MERGE_RESOLUTION|>--- conflicted
+++ resolved
@@ -49,14 +49,10 @@
 
 	<p class="view"><a href="/">Home</a></p>
 	<p class="view"><a href="/history">History</a></p>
+  <p class="view"><a href="/lifecycle">Lifecycle</a></p>
 	<p class="view"><a href="/parsers">Parsers</a></p>
-<<<<<<< HEAD
-  <p class="view"><a href="/lifecycle">Lifecycle</a></p>
-	
-=======
   <p class="view"><a href="/contributing">Get Involved</a></p>
 
->>>>>>> 145c1e1f
       </header>
       <section>
         {{ content }}
